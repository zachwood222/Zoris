<<<<<<< HEAD
'use client';

=======
>>>>>>> 71fc8dd0
import KioskPage from '../page';

export const metadata = {
  title: 'New Assisted Sale'
};

export default function NewTicketPage() {
  return <KioskPage />;
}<|MERGE_RESOLUTION|>--- conflicted
+++ resolved
@@ -1,8 +1,3 @@
-<<<<<<< HEAD
-'use client';
-
-=======
->>>>>>> 71fc8dd0
 import KioskPage from '../page';
 
 export const metadata = {
