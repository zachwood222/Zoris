--- conflicted
+++ resolved
@@ -2,10 +2,7 @@
 
 import axios from 'axios';
 import { useCallback, useEffect, useMemo, useState, type ChangeEvent } from 'react';
-<<<<<<< HEAD
-=======
 import { apiBase } from '@/app/web/lib/api';
->>>>>>> 33007366
 
 interface ItemSummary {
   item_id: number;
@@ -84,21 +81,14 @@
   const [isSearching, setIsSearching] = useState(false);
   const [searchError, setSearchError] = useState<string | null>(null);
   const [isFinalizing, setIsFinalizing] = useState(false);
-<<<<<<< HEAD
-=======
   const [isUploading, setIsUploading] = useState(false);
->>>>>>> 33007366
   const [selectedItem, setSelectedItem] = useState<ItemSummary | null>(null);
   const [selectedDetail, setSelectedDetail] = useState<ItemDetail | null>(null);
   const [isDetailLoading, setIsDetailLoading] = useState(false);
   const [detailError, setDetailError] = useState<string | null>(null);
 
   useEffect(() => {
-<<<<<<< HEAD
-    if (!query.trim()) {
-=======
     if (!query) {
->>>>>>> 33007366
       setResults([]);
       setIsSearching(false);
       setSearchError(null);
@@ -111,21 +101,13 @@
 
     const handler = setTimeout(async () => {
       try {
-<<<<<<< HEAD
-        const response = await axios.get<ItemSummary[]>(`${API_BASE}/items/search`, {
-=======
         const response = await axios.get<ItemSummary[]>(`${apiBase}/items/search`, {
->>>>>>> 33007366
           params: { q: query },
           signal: controller.signal
         });
         setResults(response.data);
       } catch (error) {
-<<<<<<< HEAD
-        if (axios.isCancel(error)) {
-=======
         if (controller.signal.aborted) {
->>>>>>> 33007366
           return;
         }
         console.error(error);
@@ -164,13 +146,7 @@
       setSelectedDetail(null);
 
       try {
-<<<<<<< HEAD
-        const response = await axios.get<ItemDetail>(`${API_BASE}/items/${selectedItem.item_id}`, {
-          signal: controller.signal
-        });
-=======
         const response = await axios.get<ItemDetail>(`${apiBase}/items/${selectedItem.item_id}`);
->>>>>>> 33007366
         if (!cancelled) {
           setSelectedDetail(response.data);
         }
@@ -252,43 +228,6 @@
   const formatCurrency = (value: number) =>
     value.toLocaleString('en-US', { style: 'currency', currency: 'USD' });
 
-<<<<<<< HEAD
-  const finalize = async () => {
-    if (lines.length === 0) {
-      return;
-    }
-
-    setIsFinalizing(true);
-    setStatus(null);
-
-    try {
-      const { data: create } = await axios.post(`${API_BASE}/sales`, {
-        created_by: 'kiosk',
-        source: 'kiosk'
-      });
-      const saleId = create.sale_id;
-
-      for (const line of lines) {
-        await axios.post(`${API_BASE}/sales/${saleId}/add-line`, {
-          sku: line.item.sku,
-          qty: line.qty,
-          location_id: 1
-        });
-      }
-
-      const { data: finalizeData } = await axios.post(`${API_BASE}/sales/${saleId}/finalize`);
-      setStatus({ kind: 'success', message: `Sale #${finalizeData.sale_id} finalized successfully.` });
-      setLines([]);
-    } catch (error) {
-      console.error(error);
-      setStatus({ kind: 'error', message: 'We were unable to finalize that sale. Try again shortly.' });
-    } finally {
-      setIsFinalizing(false);
-    }
-  };
-
-=======
->>>>>>> 33007366
   const openItemDetail = (item: ItemSummary) => {
     setSelectedItem(item);
   };
@@ -313,28 +252,6 @@
     });
   };
 
-<<<<<<< HEAD
-  const uploadPhoto = async (event: ChangeEvent<HTMLInputElement>) => {
-    if (!event.target.files?.length) {
-      return;
-    }
-
-    const file = event.target.files[0];
-    const form = new FormData();
-    form.append('image', file);
-
-    try {
-      setStatus(null);
-      const { data } = await axios.post(`${API_BASE}/ocr/sale-ticket`, form, {
-        headers: { 'Content-Type': 'multipart/form-data' }
-      });
-      setStatus({ kind: 'success', message: `Draft ticket #${data.sale_id} created for review.` });
-    } catch (error) {
-      console.error(error);
-      setStatus({ kind: 'error', message: 'We were unable to read that ticket. Try another photo.' });
-    } finally {
-      event.target.value = '';
-=======
   const finalize = async () => {
     setIsFinalizing(true);
     setStatus(null);
@@ -402,7 +319,6 @@
     } finally {
       setIsUploading(false);
       input.value = '';
->>>>>>> 33007366
     }
   };
 
@@ -413,30 +329,6 @@
           <h1 className="text-3xl font-bold">Sales Kiosk</h1>
           <p className="text-sm text-slate-300">Scan or search items to build a ticket.</p>
         </div>
-<<<<<<< HEAD
-        <label className="inline-flex cursor-pointer items-center gap-3 rounded-2xl border border-emerald-500/40 bg-emerald-500/10 px-4 py-2 text-sm font-semibold text-emerald-100 shadow-lg shadow-emerald-500/15 transition hover:border-emerald-300 hover:text-emerald-50">
-          Upload Ticket
-          <input type="file" accept="image/*,.pdf" className="hidden" onChange={uploadPhoto} />
-        </label>
-      </header>
-
-      {status && (
-        <div
-          className={`rounded-2xl border px-4 py-3 text-sm font-medium shadow-lg ${
-            status.kind === 'success'
-              ? 'border-emerald-400/60 bg-emerald-500/10 text-emerald-100'
-              : 'border-rose-400/60 bg-rose-500/10 text-rose-100'
-          }`}
-        >
-          {status.message}
-        </div>
-      )}
-
-      <div className="grid flex-1 gap-6 lg:grid-cols-[minmax(0,2fr)_minmax(0,1fr)]">
-        <section className="flex flex-col gap-5 rounded-3xl border border-slate-700/60 bg-slate-900/60 p-6 shadow-[0_40px_80px_-40px_rgba(15,118,110,0.35)] backdrop-blur">
-          <div>
-            <div className="text-xs font-semibold uppercase tracking-[0.4em] text-slate-400">Catalog search</div>
-=======
         <label
           className={`rounded px-4 py-2 font-semibold shadow transition ${
             isUploading
@@ -461,7 +353,6 @@
             <div className="text-xs font-semibold uppercase tracking-[0.4em] text-slate-400">
               Catalog search
             </div>
->>>>>>> 33007366
             <h2 className="mt-2 text-2xl font-semibold text-white">Find items to add</h2>
           </div>
           <div className="relative">
@@ -478,13 +369,9 @@
               }}
             />
             <div className="pointer-events-none absolute inset-y-0 right-0 flex items-center pr-5 text-sm text-slate-500">
-<<<<<<< HEAD
-              {isSearching ? 'Searching…' : `${results.length} match${results.length === 1 ? '' : 'es'}`}
-=======
               {isSearching
                 ? 'Searching…'
                 : `${results.length} match${results.length === 1 ? '' : 'es'}`}
->>>>>>> 33007366
             </div>
           </div>
           {searchError && <p className="text-sm text-rose-200/80">{searchError}</p>}
@@ -510,12 +397,6 @@
                         className="flex w-full items-center justify-between gap-4 px-5 py-4 text-left transition hover:bg-slate-800/60"
                       >
                         <div className="min-w-0">
-<<<<<<< HEAD
-                          <div className="truncate text-sm font-semibold tracking-wide text-slate-100">{item.sku}</div>
-                          <div className="mt-1 truncate text-xs text-slate-400">{item.description}</div>
-                          {item.short_code && (
-                            <div className="mt-1 text-[0.65rem] uppercase tracking-[0.4em] text-emerald-400/70">{item.short_code}</div>
-=======
                           <div className="truncate text-sm font-semibold tracking-wide text-slate-100">
                             {item.sku}
                           </div>
@@ -524,7 +405,6 @@
                             <div className="mt-1 text-[0.65rem] uppercase tracking-[0.4em] text-emerald-400/70">
                               {item.short_code}
                             </div>
->>>>>>> 33007366
                           )}
                         </div>
                         <div className="text-right text-base font-semibold text-emerald-300">
@@ -632,11 +512,7 @@
             )}
           </button>
         </aside>
-<<<<<<< HEAD
-      </div>
-=======
       </section>
->>>>>>> 33007366
 
       {status && (
         <div
