--- conflicted
+++ resolved
@@ -29,11 +29,8 @@
     return 'http://localhost:8000';
   }
 
-<<<<<<< HEAD
   return publicBase ?? '';
-=======
   return '/api';
->>>>>>> 4f3e69ba
 };
 
 export const apiBase = resolveDefaultApiBase();
