const normaliseBaseUrl = (value: string): string => value.replace(/\/$/, '');

const coerceBaseUrl = (value?: string | null): string | null => {
  if (!value) {
    return null;
  }

  const trimmed = value.trim();
  if (trimmed.length === 0) {
    return null;
  }

  return normaliseBaseUrl(trimmed);
};

export const resolveDefaultApiBase = (): string => {
  const publicBase = coerceBaseUrl(process.env.NEXT_PUBLIC_API_URL ?? null);

  if (typeof window === 'undefined') {
    const internalBase = coerceBaseUrl(process.env.API_INTERNAL_URL ?? null);
    if (internalBase) {
      return internalBase;
    }

    if (publicBase) {
      return publicBase;
    }

    return 'http://localhost:8000';
  }

<<<<<<< HEAD
  return publicBase ?? '/api';
=======
  if (publicBase) {
    return publicBase;
  }

  return '/api';
>>>>>>> 6cbb3faa
};

export const apiBase = resolveDefaultApiBase();

export const mockAuthHeaders: Record<string, string> = {
  'X-User-Id': 'demo',
  'X-User-Roles': 'Purchasing'
};

type AuthTokenResolver = () => string | null | Promise<string | null>;

let resolveAuthToken: AuthTokenResolver = () => null;

export function registerAuthTokenResolver(resolver: AuthTokenResolver): void {
  resolveAuthToken = resolver;
}

export async function getAuthToken(): Promise<string | null> {
  try {
    const token = await resolveAuthToken();
    if (typeof token === 'string' && token.trim().length > 0) {
      return token;
    }
  } catch (error) {
    if (process.env.NODE_ENV !== 'production') {
      console.warn('Failed to resolve auth token', error);
    }
  }

  if (typeof window !== 'undefined') {
    const globalToken = (window as unknown as { __zorisAuthToken?: unknown }).__zorisAuthToken;
    if (typeof globalToken === 'string' && globalToken.trim().length > 0) {
      return globalToken;
    }
  }

  return null;
}

export function setAuthToken(token: string | null): void {
  resolveAuthToken = () => token ?? null;
}

export async function buildAuthHeaders(
  additional?: Record<string, string>
): Promise<Record<string, string>> {
  const token = await getAuthToken();

  const baseHeaders = token
    ? { Authorization: `Bearer ${token}` }
    : { ...mockAuthHeaders };

  return { ...baseHeaders, ...(additional ?? {}) };
}<|MERGE_RESOLUTION|>--- conflicted
+++ resolved
@@ -29,15 +29,11 @@
     return 'http://localhost:8000';
   }
 
-<<<<<<< HEAD
-  return publicBase ?? '/api';
-=======
   if (publicBase) {
     return publicBase;
   }
 
   return '/api';
->>>>>>> 6cbb3faa
 };
 
 export const apiBase = resolveDefaultApiBase();
