--- conflicted
+++ resolved
@@ -18,16 +18,15 @@
     "react": "18.2.0",
     "react-dom": "18.2.0",
     "tailwindcss": "3.3.5",
-<<<<<<< HEAD
     "@clerk/nextjs": "^4.31.8"
-=======
+
 
     "@clerk/nextjs": "^4.29.1"
-=======
+
     "@clerk/nextjs": "^4.29.1",
     "@shadcn/ui": "^0.9.0"
 
->>>>>>> 7835471b
+
   },
   "devDependencies": {
     "@playwright/test": "^1.41.1",
