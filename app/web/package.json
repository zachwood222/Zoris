--- conflicted
+++ resolved
@@ -18,10 +18,9 @@
     "react": "18.2.0",
     "react-dom": "18.2.0",
     "tailwindcss": "3.3.5",
-<<<<<<< HEAD
     "@clerk/nextjs": "^4.29.1",
     "@shadcn/ui": "^0.9.0"
-=======
+
     "@clerk/nextjs": "^4.31.8"
 
 
@@ -31,7 +30,7 @@
     "@shadcn/ui": "^0.9.0"
 
 
->>>>>>> 2dd94d0a
+
   },
   "devDependencies": {
     "@playwright/test": "^1.41.1",
