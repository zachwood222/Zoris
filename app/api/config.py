--- conflicted
+++ resolved
@@ -5,11 +5,7 @@
 import re
 from functools import lru_cache
 from typing import Any, Literal
-<<<<<<< HEAD
-from urllib.parse import urlsplit, urlunsplit
-=======
 from urllib.parse import urlsplit
->>>>>>> 335dc98b
 
 from pydantic import AliasChoices, Field, field_validator, model_validator
 from pydantic_settings import BaseSettings, SettingsConfigDict
@@ -241,26 +237,6 @@
         if isinstance(value, str):
             stripped = value.strip()
 
-<<<<<<< HEAD
-            if not stripped:
-                return []
-
-            # Support JSON-style configuration such as
-            # ``["https://app.example.com", "https://admin.example.com"]``.
-            try:
-                parsed = json.loads(stripped)
-            except json.JSONDecodeError:
-                parsed = None
-            else:
-                if isinstance(parsed, str):
-                    parsed = [parsed]
-                if isinstance(parsed, (list, tuple)):
-                    origins = [str(item).strip() for item in parsed if isinstance(item, str)]
-                    return [origin for origin in origins if origin]
-
-            tokens = re.split(r"[,\s]+", stripped)
-            origins = [token.strip().strip("\"'") for token in tokens]
-=======
             if stripped:
                 # Support JSON-style configuration such as
                 # ``["https://app.example.com", "https://admin.example.com"]``.
@@ -280,7 +256,6 @@
                         return [origin for origin in origins if origin]
 
             origins = [_normalise_origin(part) for part in stripped.split(",")]
->>>>>>> 335dc98b
             return [origin for origin in origins if origin]
 
         return value
@@ -297,112 +272,17 @@
 
     @staticmethod
     def _origin_to_pattern(origin: str) -> str | None:
-<<<<<<< HEAD
-        cleaned = origin.strip().strip("\"'")
-        if not cleaned:
-            return None
-        if cleaned.lower().startswith("regex:"):
-            pattern = cleaned.split(":", 1)[1].strip()
-            return pattern or None
-        if cleaned == "*":
-            return ".*"
-=======
         cleaned = origin.strip()
         if not cleaned:
             return None
         if cleaned.startswith("regex:"):
             pattern = cleaned.split(":", 1)[1].strip()
             return pattern or None
->>>>>>> 335dc98b
         if "*" in cleaned:
             escaped = re.escape(cleaned)
             return escaped.replace(r"\*", ".*")
         return None
 
-<<<<<<< HEAD
-    @staticmethod
-    def _host_fragment_to_pattern(fragment: str) -> str | None:
-        """Interpret bare host declarations as HTTP(S) origin patterns."""
-
-        try:
-            assumed = urlsplit(f"http://{fragment}")
-        except ValueError:
-            return None
-
-        if not assumed.hostname:
-            return None
-
-        host = assumed.hostname.lower()
-        port = assumed.port
-        raw_fragment = fragment.strip()
-
-        if ":" in host and not raw_fragment.startswith("["):
-            host = f"[{host}]"
-
-        host_pattern = re.escape(host)
-        if port is not None:
-            netloc_pattern = f"{host_pattern}:{port}"
-        else:
-            netloc_pattern = f"{host_pattern}(?::\\d+)?"
-
-        return f"https?://{netloc_pattern}"
-
-    @classmethod
-    def _classify_origin(cls, origin: str) -> tuple[str | None, str | None]:
-        """Return canonical literal or regex representation for an origin entry."""
-
-        cleaned = origin.strip().strip("\"'")
-        if not cleaned:
-            return None, None
-
-        pattern = cls._origin_to_pattern(cleaned)
-        if pattern:
-            return None, pattern
-
-        if cleaned.lower() == "null":
-            return "null", None
-
-        parts = urlsplit(cleaned)
-        if parts.scheme and parts.hostname:
-            normalized = cls._normalize_literal_origin(cleaned)
-            return (normalized, None) if normalized else (None, None)
-
-        host_pattern = cls._host_fragment_to_pattern(cleaned)
-        if host_pattern:
-            return None, host_pattern
-
-        normalized = cleaned.rstrip("/")
-        return (normalized, None) if normalized else (None, None)
-
-    @staticmethod
-    def _normalize_literal_origin(origin: str) -> str:
-        """Coerce literal origin definitions into canonical form."""
-
-        cleaned = origin.strip().strip("\"'")
-        if not cleaned:
-            return ""
-
-        parts = urlsplit(cleaned)
-        if parts.scheme and parts.hostname:
-            scheme = parts.scheme.lower()
-            host = parts.hostname.lower()
-
-            if ":" in host and not host.startswith("["):
-                host = f"[{host}]"
-
-            port = parts.port
-            default_port = 80 if scheme == "http" else 443 if scheme == "https" else None
-            if port and port != default_port:
-                netloc = f"{host}:{port}"
-            else:
-                netloc = host
-
-            return urlunsplit((scheme, netloc, "", "", ""))
-
-        return cleaned.rstrip("/")
-
-=======
->>>>>>> 335dc98b
     @model_validator(mode="after")
     def _finalize_cors_configuration(self) -> "Settings":
         """Split literal origins from wildcard/regex values for CORSMiddleware."""
@@ -420,19 +300,11 @@
             origin_str = str(origin).strip()
             if not origin_str:
                 continue
-<<<<<<< HEAD
-            literal, pattern = self._classify_origin(origin_str)
-            if pattern:
-                pattern_sources.append(pattern)
-            elif literal:
-                literal_origins.append(literal)
-=======
             pattern = self._origin_to_pattern(origin_str)
             if pattern:
                 pattern_sources.append(pattern)
             else:
                 literal_origins.append(origin_str)
->>>>>>> 335dc98b
 
         literal_origins = self._dedupe_preserve_order(literal_origins)
         self.cors_origins = literal_origins
