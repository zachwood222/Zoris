--- conflicted
+++ resolved
@@ -144,10 +144,6 @@
             "http://localhost:3000",
             "http://127.0.0.1:3000",
             "http://0.0.0.0:3000",
-<<<<<<< HEAD
-            "https://zoris-dashboard.onrender.com",
-=======
->>>>>>> 1631be86
             "https://zoris.onrender.com",
         ],
         alias="CORS_ORIGINS",
