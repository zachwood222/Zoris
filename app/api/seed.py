--- conflicted
+++ resolved
@@ -4,10 +4,8 @@
 import asyncio
 import random
 from datetime import datetime, timedelta
-<<<<<<< HEAD
 from pathlib import Path
-=======
->>>>>>> c25eb80b
+
 
 from sqlalchemy import delete
 
@@ -36,14 +34,12 @@
             domain.PurchaseOrder,
             domain.SaleLine,
             domain.Sale,
-<<<<<<< HEAD
             domain.Customer,
-=======
             domain.ReceivingLine,
             domain.Receiving,
             domain.POLine,
             domain.PurchaseOrder,
->>>>>>> c25eb80b
+
             domain.Inventory,
             domain.Item,
             domain.Location,
