from __future__ import annotations

import re

import pytest

from app.api import config


def _clear_settings_cache() -> None:
    config.get_settings.cache_clear()


def _clear_redis_env(monkeypatch: pytest.MonkeyPatch) -> None:
    for key in (
        "REDIS_URL",
        "REDIS_TLS_URL",
        "REDIS_HOST",
        "REDIS_PORT",
        "REDIS_USERNAME",
        "REDIS_PASSWORD",
        "REDIS_DB",
        "REDIS_USE_TLS",
    ):
        monkeypatch.delenv(key, raising=False)


def test_get_settings_defaults_to_local_redis(monkeypatch: pytest.MonkeyPatch) -> None:
    monkeypatch.delenv("ENVIRONMENT", raising=False)
    _clear_redis_env(monkeypatch)
    _clear_settings_cache()

    settings = config.get_settings()

    assert settings.redis_url == "redis://localhost:6379/0"


def test_get_settings_respects_explicit_redis_url(monkeypatch: pytest.MonkeyPatch) -> None:
    _clear_settings_cache()
    _clear_redis_env(monkeypatch)
    monkeypatch.delenv("ENVIRONMENT", raising=False)
    monkeypatch.setenv("REDIS_URL", "redis://example.com:6380/2")

    settings = config.get_settings()

    assert settings.redis_url == "redis://example.com:6380/2"


def test_get_settings_requires_redis_in_production(monkeypatch: pytest.MonkeyPatch) -> None:
    _clear_redis_env(monkeypatch)
    monkeypatch.setenv("ENVIRONMENT", "production")
    _clear_settings_cache()

    with pytest.raises(ValueError):
        config.get_settings()


def test_log_level_normalization(monkeypatch: pytest.MonkeyPatch) -> None:
    monkeypatch.setenv("LOG_LEVEL", "debug")
    _clear_settings_cache()

    settings = config.get_settings()

    assert settings.log_level == "DEBUG"

    monkeypatch.delenv("LOG_LEVEL", raising=False)


def test_default_cors_origins_cover_local_hosts(monkeypatch: pytest.MonkeyPatch) -> None:
    monkeypatch.delenv("CORS_ORIGINS", raising=False)
    _clear_settings_cache()

    settings = config.get_settings()

    assert "http://localhost:3000" in settings.cors_origins
    assert "http://127.0.0.1:3000" in settings.cors_origins
    assert "http://0.0.0.0:3000" in settings.cors_origins


def test_cors_origins_accepts_json_array(monkeypatch: pytest.MonkeyPatch) -> None:
    monkeypatch.setenv(
        "CORS_ORIGINS",
        "[\"https://app.example.com\", \"https://admin.example.com\"]",
    )
    _clear_settings_cache()

    settings = config.get_settings()

    assert settings.cors_origins == [
        "https://app.example.com",
        "https://admin.example.com",
    ]


def test_cors_origins_accepts_json_string(monkeypatch: pytest.MonkeyPatch) -> None:
    monkeypatch.setenv("CORS_ORIGINS", '"https://solo.example.com"')
    _clear_settings_cache()

    settings = config.get_settings()

    assert settings.cors_origins == ["https://solo.example.com"]


<<<<<<< HEAD
def test_cors_origins_accepts_whitespace_delimited(monkeypatch: pytest.MonkeyPatch) -> None:
    monkeypatch.setenv(
        "CORS_ORIGINS",
        "https://app.example.com https://admin.example.com\nhttps://portal.example.com",
    )
=======
def test_cors_origins_strip_trailing_slashes(monkeypatch: pytest.MonkeyPatch) -> None:
    monkeypatch.setenv("CORS_ORIGINS", "https://app.example.com/ , https://api.example.com///")
>>>>>>> 335dc98b
    _clear_settings_cache()

    settings = config.get_settings()

    assert settings.cors_origins == [
        "https://app.example.com",
        "https://admin.example.com",
        "https://portal.example.com",
    ]

    _clear_settings_cache()


def test_cors_origins_supports_wildcard_entries(monkeypatch: pytest.MonkeyPatch) -> None:
    monkeypatch.setenv("CORS_ORIGINS", "https://*.example.com https://app.allowed.com")
    _clear_settings_cache()

    settings = config.get_settings()

    assert settings.cors_origins == ["https://app.allowed.com"]
    assert settings.cors_origin_regex == "^(?:https://.*\\.example\\.com)$"

    _clear_settings_cache()


def test_cors_origin_regex_merges_with_wildcards(monkeypatch: pytest.MonkeyPatch) -> None:
    monkeypatch.setenv("CORS_ORIGINS", "https://*.example.com")
    monkeypatch.setenv("CORS_ORIGIN_REGEX", "^https://allowed.example.org$")
<<<<<<< HEAD
    _clear_settings_cache()

    settings = config.get_settings()

    assert settings.cors_origins == []
    assert (
        settings.cors_origin_regex
        == "^(?:(?:https://allowed.example.org)|(?:https://.*\\.example\\.com))$"
    )

    _clear_settings_cache()


def test_cors_literals_normalize_trailing_slashes(monkeypatch: pytest.MonkeyPatch) -> None:
    monkeypatch.setenv(
        "CORS_ORIGINS",
        "https://app.example.com/ https://app.example.com https://admin.example.com/",
    )
    _clear_settings_cache()

    settings = config.get_settings()

    assert settings.cors_origins == [
        "https://app.example.com",
        "https://admin.example.com",
    ]

    _clear_settings_cache()


def test_cors_literals_normalize_default_ports(monkeypatch: pytest.MonkeyPatch) -> None:
    monkeypatch.setenv(
        "CORS_ORIGINS",
        "HTTPS://APP.EXAMPLE.COM:443/ http://api.example.com:80 https://app.example.com:4443",
=======
        "https://api.example.com",
    ]


def test_cors_origins_normalize_paths_and_case(monkeypatch: pytest.MonkeyPatch) -> None:
    monkeypatch.setenv(
        "CORS_ORIGINS",
        "https://Admin.EXAMPLE.com:8443/dashboard, https://app.example.com/base/path",
>>>>>>> 335dc98b
    )
    _clear_settings_cache()

    settings = config.get_settings()

<<<<<<< HEAD
    assert settings.cors_origins == [
        "https://app.example.com",
        "http://api.example.com",
        "https://app.example.com:4443",
    ]

    _clear_settings_cache()


def test_cors_host_fragments_expand_to_regex(monkeypatch: pytest.MonkeyPatch) -> None:
    monkeypatch.setenv("CORS_ORIGINS", "app.example.com portal.example.com:8443")
    _clear_settings_cache()

    settings = config.get_settings()

    assert settings.cors_origins == []
    assert settings.cors_origin_regex is not None

    pattern = re.compile(settings.cors_origin_regex)
    assert pattern.fullmatch("https://app.example.com")
    assert pattern.fullmatch("http://app.example.com:8080")
    assert pattern.fullmatch("https://portal.example.com:8443")
    assert not pattern.fullmatch("https://portal.example.com:9443")

    _clear_settings_cache()


def test_cors_ipv6_host_fragment_support(monkeypatch: pytest.MonkeyPatch) -> None:
    monkeypatch.setenv("CORS_ORIGINS", "[::1] ::1")
    _clear_settings_cache()

    settings = config.get_settings()

    assert settings.cors_origins == []
    assert settings.cors_origin_regex is not None

    pattern = re.compile(settings.cors_origin_regex)
    assert pattern.fullmatch("http://[::1]:3000")
    assert pattern.fullmatch("https://[::1]")
    assert not pattern.fullmatch("https://[::2]")

    _clear_settings_cache()


def test_cors_preserves_null_literal(monkeypatch: pytest.MonkeyPatch) -> None:
    monkeypatch.setenv("CORS_ORIGINS", "null https://app.example.com")
    _clear_settings_cache()

    settings = config.get_settings()

    assert settings.cors_origins == ["null", "https://app.example.com"]
    assert settings.cors_origin_regex is None

    _clear_settings_cache()
=======
    assert settings.cors_origins == []
    assert (
        settings.cors_origin_regex
        == "^(?:(?:https://allowed.example.org)|(?:https://.*\\.example\\.com))$"
    )

    _clear_settings_cache()
    assert settings.cors_origins == [
        "https://admin.example.com:8443",
        "https://app.example.com",
    ]
>>>>>>> 335dc98b
<|MERGE_RESOLUTION|>--- conflicted
+++ resolved
@@ -101,16 +101,8 @@
     assert settings.cors_origins == ["https://solo.example.com"]
 
 
-<<<<<<< HEAD
-def test_cors_origins_accepts_whitespace_delimited(monkeypatch: pytest.MonkeyPatch) -> None:
-    monkeypatch.setenv(
-        "CORS_ORIGINS",
-        "https://app.example.com https://admin.example.com\nhttps://portal.example.com",
-    )
-=======
 def test_cors_origins_strip_trailing_slashes(monkeypatch: pytest.MonkeyPatch) -> None:
     monkeypatch.setenv("CORS_ORIGINS", "https://app.example.com/ , https://api.example.com///")
->>>>>>> 335dc98b
     _clear_settings_cache()
 
     settings = config.get_settings()
@@ -139,7 +131,15 @@
 def test_cors_origin_regex_merges_with_wildcards(monkeypatch: pytest.MonkeyPatch) -> None:
     monkeypatch.setenv("CORS_ORIGINS", "https://*.example.com")
     monkeypatch.setenv("CORS_ORIGIN_REGEX", "^https://allowed.example.org$")
-<<<<<<< HEAD
+        "https://api.example.com",
+    ]
+
+
+def test_cors_origins_normalize_paths_and_case(monkeypatch: pytest.MonkeyPatch) -> None:
+    monkeypatch.setenv(
+        "CORS_ORIGINS",
+        "https://Admin.EXAMPLE.com:8443/dashboard, https://app.example.com/base/path",
+    )
     _clear_settings_cache()
 
     settings = config.get_settings()
@@ -151,109 +151,7 @@
     )
 
     _clear_settings_cache()
-
-
-def test_cors_literals_normalize_trailing_slashes(monkeypatch: pytest.MonkeyPatch) -> None:
-    monkeypatch.setenv(
-        "CORS_ORIGINS",
-        "https://app.example.com/ https://app.example.com https://admin.example.com/",
-    )
-    _clear_settings_cache()
-
-    settings = config.get_settings()
-
-    assert settings.cors_origins == [
-        "https://app.example.com",
-        "https://admin.example.com",
-    ]
-
-    _clear_settings_cache()
-
-
-def test_cors_literals_normalize_default_ports(monkeypatch: pytest.MonkeyPatch) -> None:
-    monkeypatch.setenv(
-        "CORS_ORIGINS",
-        "HTTPS://APP.EXAMPLE.COM:443/ http://api.example.com:80 https://app.example.com:4443",
-=======
-        "https://api.example.com",
-    ]
-
-
-def test_cors_origins_normalize_paths_and_case(monkeypatch: pytest.MonkeyPatch) -> None:
-    monkeypatch.setenv(
-        "CORS_ORIGINS",
-        "https://Admin.EXAMPLE.com:8443/dashboard, https://app.example.com/base/path",
->>>>>>> 335dc98b
-    )
-    _clear_settings_cache()
-
-    settings = config.get_settings()
-
-<<<<<<< HEAD
-    assert settings.cors_origins == [
-        "https://app.example.com",
-        "http://api.example.com",
-        "https://app.example.com:4443",
-    ]
-
-    _clear_settings_cache()
-
-
-def test_cors_host_fragments_expand_to_regex(monkeypatch: pytest.MonkeyPatch) -> None:
-    monkeypatch.setenv("CORS_ORIGINS", "app.example.com portal.example.com:8443")
-    _clear_settings_cache()
-
-    settings = config.get_settings()
-
-    assert settings.cors_origins == []
-    assert settings.cors_origin_regex is not None
-
-    pattern = re.compile(settings.cors_origin_regex)
-    assert pattern.fullmatch("https://app.example.com")
-    assert pattern.fullmatch("http://app.example.com:8080")
-    assert pattern.fullmatch("https://portal.example.com:8443")
-    assert not pattern.fullmatch("https://portal.example.com:9443")
-
-    _clear_settings_cache()
-
-
-def test_cors_ipv6_host_fragment_support(monkeypatch: pytest.MonkeyPatch) -> None:
-    monkeypatch.setenv("CORS_ORIGINS", "[::1] ::1")
-    _clear_settings_cache()
-
-    settings = config.get_settings()
-
-    assert settings.cors_origins == []
-    assert settings.cors_origin_regex is not None
-
-    pattern = re.compile(settings.cors_origin_regex)
-    assert pattern.fullmatch("http://[::1]:3000")
-    assert pattern.fullmatch("https://[::1]")
-    assert not pattern.fullmatch("https://[::2]")
-
-    _clear_settings_cache()
-
-
-def test_cors_preserves_null_literal(monkeypatch: pytest.MonkeyPatch) -> None:
-    monkeypatch.setenv("CORS_ORIGINS", "null https://app.example.com")
-    _clear_settings_cache()
-
-    settings = config.get_settings()
-
-    assert settings.cors_origins == ["null", "https://app.example.com"]
-    assert settings.cors_origin_regex is None
-
-    _clear_settings_cache()
-=======
-    assert settings.cors_origins == []
-    assert (
-        settings.cors_origin_regex
-        == "^(?:(?:https://allowed.example.org)|(?:https://.*\\.example\\.com))$"
-    )
-
-    _clear_settings_cache()
     assert settings.cors_origins == [
         "https://admin.example.com:8443",
         "https://app.example.com",
-    ]
->>>>>>> 335dc98b
+    ]