--- conflicted
+++ resolved
@@ -96,24 +96,4 @@
 
     settings = config.get_settings()
 
-<<<<<<< HEAD
-    assert settings.cors_origins == ["https://solo.example.com"]
-
-
-def test_cors_origins_accepts_whitespace_delimited(monkeypatch: pytest.MonkeyPatch) -> None:
-    monkeypatch.setenv(
-        "CORS_ORIGINS",
-        "https://app.example.com https://admin.example.com\nhttps://portal.example.com",
-    )
-    _clear_settings_cache()
-
-    settings = config.get_settings()
-
-    assert settings.cors_origins == [
-        "https://app.example.com",
-        "https://admin.example.com",
-        "https://portal.example.com",
-    ]
-=======
-    assert settings.cors_origins == ["https://solo.example.com"]
->>>>>>> 92a65541
+    assert settings.cors_origins == ["https://solo.example.com"]