--- conflicted
+++ resolved
@@ -271,59 +271,4 @@
     payload = response.json()
     assert payload["message"] == NO_IMPORTABLE_ROWS_WARNING
     assert payload["detail"] == NO_IMPORTABLE_ROWS_WARNING
-<<<<<<< HEAD
-    assert payload["counters"]["warnings"] == [NO_IMPORTABLE_ROWS_WARNING]
-
-
-@pytest.mark.asyncio
-async def test_import_detects_variant_sheet_titles(client) -> None:
-    async with engine.begin() as conn:
-        await conn.run_sync(Base.metadata.drop_all)
-
-    workbook = Workbook()
-    items_sheet = workbook.active
-    items_sheet.title = "Inventory Items"
-    items_sheet.append([
-        "Item SKU",
-        "Item Name",
-        "Retail",
-        "Cost",
-        "On Hand",
-        "Store",
-        "Vendor",
-    ])
-    items_sheet.append([
-        "CHAIR-10",
-        "Desk Chair",
-        129.99,
-        70.00,
-        5,
-        "Downtown",
-        "Seating Co",
-    ])
-
-    customers_sheet = workbook.create_sheet("Client List")
-    customers_sheet.append(["Customer Name", "Customer Email"])
-    customers_sheet.append(["Taylor Swift", "taylor@example.com"])
-
-    buffer = io.BytesIO()
-    workbook.save(buffer)
-    buffer.seek(0)
-
-    files = {
-        "file": (
-            "variant-titles.xlsx",
-            buffer,
-            "application/vnd.openxmlformats-officedocument.spreadsheetml.sheet",
-        )
-    }
-
-    response = await client.post("/imports/spreadsheet", files=files)
-    assert response.status_code == 200
-
-    payload = response.json()
-    assert payload["counters"]["items"] == 1
-    assert payload["counters"]["customers"] == 1
-=======
-    assert payload["counters"]["warnings"] == [NO_IMPORTABLE_ROWS_WARNING]
->>>>>>> 7ba38086
+    assert payload["counters"]["warnings"] == [NO_IMPORTABLE_ROWS_WARNING]