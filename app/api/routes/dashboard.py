"""Dashboard summary endpoints."""

from __future__ import annotations

import re
from datetime import datetime, timedelta, timezone

from fastapi import APIRouter, Depends
<<<<<<< HEAD
from sqlalchemy import func, select, inspect
=======
from psycopg.errors import UndefinedTable
from sqlalchemy import func, select
from sqlalchemy.exc import ProgrammingError
>>>>>>> 69171eba
from sqlalchemy.ext.asyncio import AsyncSession
from sqlalchemy.orm import Session, selectinload

from ..db import get_session
from ..models.domain import PurchaseOrder, Receiving, Sale
from ..schemas.dashboard import (
    DashboardActivity,
    DashboardDrilldownItem,
    DashboardDrilldowns,
    DashboardMetric,
    DashboardSummaryResponse,
    DashboardSystemStatus,
)
from ..utils.datetime import utc_now

router = APIRouter(prefix="/dashboard", tags=["dashboard"])


def _is_missing_table_error(exc: ProgrammingError) -> bool:
    """Return True when the underlying DBAPI error indicates a missing table."""

    orig = getattr(exc, "orig", None)
    if isinstance(orig, UndefinedTable):
        return True
    message = str(orig or exc).lower()
    return "does not exist" in message or "undefined table" in message


async def _safe_scalar(
    session: AsyncSession, statement, default: int | float = 0
) -> int | float:
    """Execute a scalar statement and swallow missing-table errors."""

    try:
        result = await session.scalar(statement)
    except ProgrammingError as exc:
        if _is_missing_table_error(exc):
            return default
        raise
    return result or default


async def _safe_scalars(session: AsyncSession, statement) -> list:
    """Execute a statement returning ORM rows and swallow missing-table errors."""

    try:
        result = await session.execute(statement)
    except ProgrammingError as exc:
        if _is_missing_table_error(exc):
            return []
        raise
    return result.scalars().all()


def _humanize_delta(now: datetime, past: datetime) -> str:
    if past.tzinfo is None:
        past = past.replace(tzinfo=timezone.utc)
    if now.tzinfo is None:
        now = now.replace(tzinfo=timezone.utc)
    delta = now - past
    seconds = int(delta.total_seconds())
    if seconds < 60:
        return "Just now"
    minutes = seconds // 60
    if minutes < 60:
        return f"{minutes} minute{'s' if minutes != 1 else ''} ago"
    hours = minutes // 60
    if hours < 24:
        return f"{hours} hour{'s' if hours != 1 else ''} ago"
    days = hours // 24
    return f"{days} day{'s' if days != 1 else ''} ago"


BADGE_STYLES = {
    "sky": "border border-sky-400/30 bg-sky-400/10 text-sky-200",
    "emerald": "border border-emerald-400/30 bg-emerald-400/10 text-emerald-200",
    "amber": "border border-amber-400/30 bg-amber-400/10 text-amber-200",
    "rose": "border border-rose-400/30 bg-rose-400/10 text-rose-200",
    "slate": "border border-white/20 bg-white/5 text-slate-200",
}


def _badge_style(color: str) -> str:
    return BADGE_STYLES.get(color, BADGE_STYLES["slate"])


def _sale_badge(status: str) -> tuple[str, str]:
    mapping = {
        "open": ("Awaiting fulfillment", "sky"),
        "fulfilled": ("Fulfilled", "emerald"),
        "draft": ("Draft", "amber"),
        "void": ("Voided", "rose"),
    }
    return mapping.get(status, (status.title(), "slate"))


def _po_badge(status: str) -> tuple[str, str]:
    mapping = {
        "draft": ("Draft", "amber"),
        "open": ("Open", "sky"),
        "partial": ("Partial", "amber"),
        "received": ("Received", "emerald"),
        "closed": ("Closed", "slate"),
    }
    return mapping.get(status, (status.title(), "slate"))


def _slugify(prefix: str, value: str) -> str:
    slug = re.sub(r"[^a-z0-9]+", "-", value.lower()).strip("-")
    if not slug:
        slug = prefix
    return f"{prefix}-{slug}"


def _format_eta(now: datetime, target: datetime | None) -> str:
    if target is None:
        return "No ETA provided"
    if target.tzinfo is None:
        target = target.replace(tzinfo=timezone.utc)
    if now.tzinfo is None:
        now = now.replace(tzinfo=timezone.utc)
    if target >= now:
        delta_days = (target - now).days
        if delta_days <= 0:
            return "Due today"
        if delta_days == 1:
            return "Due in 1 day"
        return f"Due in {delta_days} days"
    return f"Arrived {_humanize_delta(now, target)}"

async def _table_exists(session: AsyncSession, table_name: str) -> bool:
    """Return True if the requested table exists in the bound database."""

    def _has_table(sync_session: Session) -> bool:
        inspector = inspect(sync_session.get_bind())
        return inspector.has_table(table_name)

    return await session.run_sync(_has_table)


@router.get("/summary", response_model=DashboardSummaryResponse)
async def get_dashboard_summary(
    session: AsyncSession = Depends(get_session),
) -> DashboardSummaryResponse:
    now = utc_now()
    last_24h = now - timedelta(hours=24)
    worker_window = now - timedelta(hours=4)

<<<<<<< HEAD
    open_sales = 0
    open_sales_today = 0
    draft_ocr = 0
    draft_ocr_new = 0
    recent_sales: list[Sale] = []
    open_sales_rows: list[Sale] = []
    draft_ticket_rows: list[Sale] = []

    if await _table_exists(session, Sale.__tablename__):
        open_sales_stmt = select(func.count()).select_from(Sale).where(Sale.status == "open")
        open_sales = (await session.scalar(open_sales_stmt)) or 0
        open_sales_today_stmt = (
            select(func.count())
            .select_from(Sale)
            .where(Sale.status == "open", Sale.created_at >= last_24h)
        )
        open_sales_today = (await session.scalar(open_sales_today_stmt)) or 0

        draft_ocr_stmt = (
            select(func.count())
            .select_from(Sale)
            .where(Sale.status == "draft", Sale.source == "ocr_ticket")
        )
        draft_ocr = (await session.scalar(draft_ocr_stmt)) or 0
        draft_ocr_new_stmt = (
            select(func.count())
            .select_from(Sale)
            .where(
                Sale.status == "draft",
                Sale.source == "ocr_ticket",
                Sale.created_at >= last_24h,
            )
        )
        draft_ocr_new = (await session.scalar(draft_ocr_new_stmt)) or 0

        recent_sales = (
            await session.execute(
                select(Sale).order_by(Sale.created_at.desc()).limit(2)
            )
        ).scalars().all()

        open_sales_rows = (
            await session.execute(
                select(Sale)
                .options(selectinload(Sale.customer))
                .where(Sale.status == "open")
                .order_by(Sale.sale_date.desc())
                .limit(10)
            )
        ).scalars().all()

        draft_ticket_rows = (
            await session.execute(
                select(Sale)
                .options(selectinload(Sale.customer))
                .where(Sale.status == "draft", Sale.source == "ocr_ticket")
                .order_by(Sale.created_at.desc())
                .limit(10)
            )
        ).scalars().all()
=======
    open_sales_stmt = select(func.count()).select_from(Sale).where(Sale.status == "open")
    open_sales = await _safe_scalar(session, open_sales_stmt, default=0)
    open_sales_today_stmt = (
        select(func.count())
        .select_from(Sale)
        .where(Sale.status == "open", Sale.created_at >= last_24h)
    )
    open_sales_today = await _safe_scalar(session, open_sales_today_stmt, default=0)

    draft_ocr_stmt = (
        select(func.count())
        .select_from(Sale)
        .where(Sale.status == "draft", Sale.source == "ocr_ticket")
    )
    draft_ocr = await _safe_scalar(session, draft_ocr_stmt, default=0)
    draft_ocr_new_stmt = (
        select(func.count())
        .select_from(Sale)
        .where(
            Sale.status == "draft",
            Sale.source == "ocr_ticket",
            Sale.created_at >= last_24h,
        )
    )
    draft_ocr_new = await _safe_scalar(session, draft_ocr_new_stmt, default=0)
>>>>>>> 69171eba

    inbound_stmt = (
        select(func.count())
        .select_from(PurchaseOrder)
        .where(PurchaseOrder.status.in_(["open", "partial"]))
    )
    inbound = (await session.scalar(inbound_stmt)) or 0
    recent_receivings_stmt = (
        select(func.count())
        .select_from(Receiving)
        .where(Receiving.created_at >= last_24h)
    )
    recent_receivings = (await session.scalar(recent_receivings_stmt)) or 0

    worker_activity_stmt = (
        select(func.count(func.distinct(Receiving.received_by)))
        .select_from(Receiving)
        .where(Receiving.created_at >= worker_window)
    )
    active_workers = (await session.scalar(worker_activity_stmt)) or 0

    metrics = [
        DashboardMetric(
            label="Open Sales",
            value=open_sales,
            change=f"{open_sales_today} created in last 24h",
            status="awaiting fulfillment",
        ),
        DashboardMetric(
            label="Draft OCR Tickets",
            value=draft_ocr,
            change=f"{draft_ocr_new} new in last 24h",
            status="needs review",
        ),
        DashboardMetric(
            label="Inbound Purchase Orders",
            value=inbound,
            change=f"{recent_receivings} receipts logged in last 24h",
            status="receiving queue",
        ),
        DashboardMetric(
            label="Active Receivers",
            value=active_workers,
            change=f"{recent_receivings} dock events in last 24h",
            status="worker health",
        ),
    ]

    activities: list[tuple[datetime, DashboardActivity]] = []
<<<<<<< HEAD
=======
    recent_sales = await _safe_scalars(
        session, select(Sale).order_by(Sale.created_at.desc()).limit(2)
    )
>>>>>>> 69171eba
    for sale in recent_sales:
        activities.append(
            (
                sale.created_at,
                DashboardActivity(
                    title=f"Sale #{sale.sale_id} {sale.status}",
                    description=f"Total ${float(sale.total or 0):,.2f}",
                    time=_humanize_delta(now, sale.created_at),
                ),
            )
        )

    recent_receiving_rows = (
        await session.execute(
            select(Receiving).order_by(Receiving.created_at.desc()).limit(2)
        )
    ).scalars()
    for receiving in recent_receiving_rows:
        activities.append(
            (
                receiving.created_at,
                DashboardActivity(
                    title=f"PO #{receiving.po_id} received",
                    description=f"Checked in by {receiving.received_by or 'Unknown associate'}",
                    time=_humanize_delta(now, receiving.created_at),
                ),
            )
        )

    recent_pos = (
        await session.execute(
            select(PurchaseOrder).order_by(PurchaseOrder.created_at.desc()).limit(2)
        )
    ).scalars()
    for po in recent_pos:
        activities.append(
            (
                po.created_at,
                DashboardActivity(
                    title=f"PO #{po.po_id} {po.status}",
                    description=f"Vendor #{po.vendor_id}",
                    time=_humanize_delta(now, po.created_at),
                ),
            )
        )

    activities.sort(key=lambda item: item[0], reverse=True)
    activity_payload = [item[1] for item in activities[:5]]

    system_status = [
        DashboardSystemStatus(
            label="Worker Health",
            state="Operational" if active_workers else "Idle",
            badge="bg-emerald-500" if active_workers else "bg-amber-400",
            description=(
                f"{active_workers} associates checked in over last 4h"
                if active_workers
                else "No recent receiving scans."
            ),
        ),
        DashboardSystemStatus(
            label="OCR Pipeline",
            state="Reviewing" if draft_ocr else "Clear",
            badge="bg-sky-400" if draft_ocr else "bg-emerald-500",
            description=f"{draft_ocr} tickets awaiting review.",
        ),
        DashboardSystemStatus(
            label="Sales Pipeline",
            state="Active" if open_sales else "Quiet",
            badge="bg-indigo-400" if open_sales else "bg-slate-500",
            description=f"{open_sales} open sales ready for fulfillment.",
        ),
    ]

<<<<<<< HEAD
=======
    open_sales_rows = await _safe_scalars(
        session,
        select(Sale)
        .options(selectinload(Sale.customer))
        .where(Sale.status == "open")
        .order_by(Sale.sale_date.desc())
        .limit(10),
    )
>>>>>>> 69171eba
    open_sales_items: list[DashboardDrilldownItem] = []
    for sale in open_sales_rows:
        display_ref = sale.external_ref or f"#{sale.sale_id}"
        customer_name = sale.customer.name if sale.customer else "Walk-in customer"
        total_value = f"${float(sale.total or 0):,.2f}"
        subtitle = f"{customer_name} • {total_value}"
        created_reference = sale.created_at or sale.sale_date
        created_label = (
            _humanize_delta(now, created_reference) if created_reference else "Unknown time"
        )
        created_by = sale.created_by or "Unassigned"
        meta = f"Created {created_label} by {created_by}"
        badge_label, badge_color = _sale_badge(sale.status or "open")
        open_sales_items.append(
            DashboardDrilldownItem(
                id=_slugify("sale", display_ref),
                title=f"Sale {display_ref}",
                subtitle=subtitle,
                meta=meta,
                badge_label=badge_label,
                badge_class=_badge_style(badge_color),
            )
        )

<<<<<<< HEAD
=======
    draft_ticket_rows = await _safe_scalars(
        session,
        select(Sale)
        .options(selectinload(Sale.customer))
        .where(Sale.status == "draft", Sale.source == "ocr_ticket")
        .order_by(Sale.created_at.desc())
        .limit(10),
    )
>>>>>>> 69171eba
    draft_ticket_items: list[DashboardDrilldownItem] = []
    for ticket in draft_ticket_rows:
        reference = (
            ticket.external_ref
            or (ticket.ocr_payload or {}).get("ticket_id")
            or f"#{ticket.sale_id}"
        )
        customer_name = ticket.customer.name if ticket.customer else "Walk-in customer"
        total_value = f"${float(ticket.total or 0):,.2f}"
        subtitle = f"{customer_name} • {total_value}"
        created_reference = ticket.created_at or ticket.sale_date
        captured_label = (
            _humanize_delta(now, created_reference) if created_reference else "Unknown time"
        )
        meta_parts = [f"Captured {captured_label}"]
        if ticket.ocr_confidence is not None:
            meta_parts.append(f"Confidence {float(ticket.ocr_confidence):.0%}")
        meta = " • ".join(meta_parts)
        draft_ticket_items.append(
            DashboardDrilldownItem(
                id=_slugify("ticket", reference),
                title=f"Ticket {reference}",
                subtitle=subtitle,
                meta=meta,
                badge_label="Needs review",
                badge_class=_badge_style("amber"),
            )
        )

    inbound_po_rows = (
        await session.execute(
            select(PurchaseOrder)
            .options(
                selectinload(PurchaseOrder.vendor),
                selectinload(PurchaseOrder.receivings),
            )
            .where(PurchaseOrder.status.in_(["open", "partial"]))
            .order_by(PurchaseOrder.created_at.desc())
            .limit(10)
        )
    ).scalars().all()
    inbound_po_items: list[DashboardDrilldownItem] = []
    for po in inbound_po_rows:
        reference = po.external_ref or f"#{po.po_id}"
        vendor_name = po.vendor.name if po.vendor else "Unknown vendor"
        receipts_count = len(po.receivings)
        subtitle = f"{vendor_name} • {receipts_count} receipt(s)"
        meta = f"{_format_eta(now, po.expected_date)} • Created by {po.created_by or 'Unknown'}"
        badge_label, badge_color = _po_badge(po.status or "open")
        inbound_po_items.append(
            DashboardDrilldownItem(
                id=_slugify("po", reference),
                title=f"PO {reference}",
                subtitle=subtitle,
                meta=meta,
                badge_label=badge_label,
                badge_class=_badge_style(badge_color),
            )
        )

    receiver_activity = (
        await session.execute(
            select(
                Receiving.received_by,
                func.count(Receiving.receipt_id),
                func.max(Receiving.received_at),
            )
            .where(Receiving.received_at >= worker_window)
            .group_by(Receiving.received_by)
            .order_by(func.max(Receiving.received_at).desc())
        )
    ).all()
    active_receivers_items: list[DashboardDrilldownItem] = []
    for received_by, count, last_received_at in receiver_activity:
        name = received_by or "Unassigned"
        subtitle = f"{int(count)} receipt(s) this shift"
        meta = (
            f"Last scan {_humanize_delta(now, last_received_at)}"
            if last_received_at
            else "No recent scans"
        )
        active_receivers_items.append(
            DashboardDrilldownItem(
                id=_slugify("receiver", name),
                title=name,
                subtitle=subtitle,
                meta=meta,
                badge_label="Active",
                badge_class=_badge_style("emerald"),
            )
        )

    drilldowns = DashboardDrilldowns(
        open_sales=open_sales_items,
        draft_ocr_tickets=draft_ticket_items,
        inbound_purchase_orders=inbound_po_items,
        active_receivers=active_receivers_items,
    )

    return DashboardSummaryResponse(
        metrics=metrics,
        activity=activity_payload,
        system_status=system_status,
        drilldowns=drilldowns,
    )<|MERGE_RESOLUTION|>--- conflicted
+++ resolved
@@ -6,13 +6,9 @@
 from datetime import datetime, timedelta, timezone
 
 from fastapi import APIRouter, Depends
-<<<<<<< HEAD
-from sqlalchemy import func, select, inspect
-=======
 from psycopg.errors import UndefinedTable
 from sqlalchemy import func, select
 from sqlalchemy.exc import ProgrammingError
->>>>>>> 69171eba
 from sqlalchemy.ext.asyncio import AsyncSession
 from sqlalchemy.orm import Session, selectinload
 
@@ -161,68 +157,6 @@
     last_24h = now - timedelta(hours=24)
     worker_window = now - timedelta(hours=4)
 
-<<<<<<< HEAD
-    open_sales = 0
-    open_sales_today = 0
-    draft_ocr = 0
-    draft_ocr_new = 0
-    recent_sales: list[Sale] = []
-    open_sales_rows: list[Sale] = []
-    draft_ticket_rows: list[Sale] = []
-
-    if await _table_exists(session, Sale.__tablename__):
-        open_sales_stmt = select(func.count()).select_from(Sale).where(Sale.status == "open")
-        open_sales = (await session.scalar(open_sales_stmt)) or 0
-        open_sales_today_stmt = (
-            select(func.count())
-            .select_from(Sale)
-            .where(Sale.status == "open", Sale.created_at >= last_24h)
-        )
-        open_sales_today = (await session.scalar(open_sales_today_stmt)) or 0
-
-        draft_ocr_stmt = (
-            select(func.count())
-            .select_from(Sale)
-            .where(Sale.status == "draft", Sale.source == "ocr_ticket")
-        )
-        draft_ocr = (await session.scalar(draft_ocr_stmt)) or 0
-        draft_ocr_new_stmt = (
-            select(func.count())
-            .select_from(Sale)
-            .where(
-                Sale.status == "draft",
-                Sale.source == "ocr_ticket",
-                Sale.created_at >= last_24h,
-            )
-        )
-        draft_ocr_new = (await session.scalar(draft_ocr_new_stmt)) or 0
-
-        recent_sales = (
-            await session.execute(
-                select(Sale).order_by(Sale.created_at.desc()).limit(2)
-            )
-        ).scalars().all()
-
-        open_sales_rows = (
-            await session.execute(
-                select(Sale)
-                .options(selectinload(Sale.customer))
-                .where(Sale.status == "open")
-                .order_by(Sale.sale_date.desc())
-                .limit(10)
-            )
-        ).scalars().all()
-
-        draft_ticket_rows = (
-            await session.execute(
-                select(Sale)
-                .options(selectinload(Sale.customer))
-                .where(Sale.status == "draft", Sale.source == "ocr_ticket")
-                .order_by(Sale.created_at.desc())
-                .limit(10)
-            )
-        ).scalars().all()
-=======
     open_sales_stmt = select(func.count()).select_from(Sale).where(Sale.status == "open")
     open_sales = await _safe_scalar(session, open_sales_stmt, default=0)
     open_sales_today_stmt = (
@@ -248,7 +182,6 @@
         )
     )
     draft_ocr_new = await _safe_scalar(session, draft_ocr_new_stmt, default=0)
->>>>>>> 69171eba
 
     inbound_stmt = (
         select(func.count())
@@ -298,12 +231,9 @@
     ]
 
     activities: list[tuple[datetime, DashboardActivity]] = []
-<<<<<<< HEAD
-=======
     recent_sales = await _safe_scalars(
         session, select(Sale).order_by(Sale.created_at.desc()).limit(2)
     )
->>>>>>> 69171eba
     for sale in recent_sales:
         activities.append(
             (
@@ -378,8 +308,6 @@
         ),
     ]
 
-<<<<<<< HEAD
-=======
     open_sales_rows = await _safe_scalars(
         session,
         select(Sale)
@@ -388,7 +316,6 @@
         .order_by(Sale.sale_date.desc())
         .limit(10),
     )
->>>>>>> 69171eba
     open_sales_items: list[DashboardDrilldownItem] = []
     for sale in open_sales_rows:
         display_ref = sale.external_ref or f"#{sale.sale_id}"
@@ -413,8 +340,6 @@
             )
         )
 
-<<<<<<< HEAD
-=======
     draft_ticket_rows = await _safe_scalars(
         session,
         select(Sale)
@@ -423,7 +348,6 @@
         .order_by(Sale.created_at.desc())
         .limit(10),
     )
->>>>>>> 69171eba
     draft_ticket_items: list[DashboardDrilldownItem] = []
     for ticket in draft_ticket_rows:
         reference = (
