"""Schemas for item detail responses."""
from __future__ import annotations

from datetime import datetime
from typing import Optional

from pydantic import BaseModel

from .common import ItemSummary


class ItemLocationInfo(BaseModel):
    """Inventory information for an item at a specific location."""

    location_id: int
    location_name: str
    qty_on_hand: float
    qty_reserved: float


class IncomingPurchaseInfo(BaseModel):
    """Purchase order information for incoming inventory."""

    po_id: int
    status: str
    expected_date: Optional[datetime]
    vendor_name: Optional[str]
    qty_ordered: float
    qty_received: float
    qty_remaining: float


class ItemDetailResponse(BaseModel):
    """Detailed information about an item including inventory insights."""

    item: ItemSummary
    total_on_hand: float
    locations: list[ItemLocationInfo]
    incoming: list[IncomingPurchaseInfo]


class CatalogLocationInfo(BaseModel):
    """Location snapshot for catalog listings."""

    location_id: int
    location_name: str
    qty_on_hand: float


class CatalogItemSummary(BaseModel):
    """Simplified item summary for catalog lookups."""

    item_id: int
    sku: str
    description: str
    total_on_hand: float
<<<<<<< HEAD
    top_location: CatalogLocationInfo | None = None
    vendor_model: str | None = None
    has_open_purchase_order: bool
    purchase_order_ids: list[int]
    open_sale_ids: list[int]
=======
    top_location: CatalogLocationInfo | None = None
>>>>>>> 56e8608d
<|MERGE_RESOLUTION|>--- conflicted
+++ resolved
@@ -54,12 +54,4 @@
     sku: str
     description: str
     total_on_hand: float
-<<<<<<< HEAD
-    top_location: CatalogLocationInfo | None = None
-    vendor_model: str | None = None
-    has_open_purchase_order: bool
-    purchase_order_ids: list[int]
-    open_sale_ids: list[int]
-=======
-    top_location: CatalogLocationInfo | None = None
->>>>>>> 56e8608d
+    top_location: CatalogLocationInfo | None = None