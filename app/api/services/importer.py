--- conflicted
+++ resolved
@@ -871,27 +871,12 @@
         return None
 
     best_score = max(scored_entities.values())
-<<<<<<< HEAD
-
-    if preferred_entity:
-        preferred_score = scored_entities.get(preferred_entity)
-        if preferred_score:
-            return preferred_entity
-
-=======
->>>>>>> c2be1f58
     best_entities = [
         entity for entity, score in scored_entities.items() if score == best_score
     ]
     if len(best_entities) == 1:
         return best_entities[0]
 
-<<<<<<< HEAD
-    if preferred_entity and preferred_entity in best_entities:
-        return preferred_entity
-
-=======
->>>>>>> c2be1f58
     title_matches = [
         entity
         for entity in best_entities
