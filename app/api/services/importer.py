"""Simplified spreadsheet importer for core operational data."""
from __future__ import annotations

import io
import re
from collections import defaultdict
from dataclasses import dataclass, field
from datetime import date, datetime, timezone
from decimal import Decimal, InvalidOperation
from typing import Any, Iterable, Mapping

from fastapi import HTTPException, status

try:  # pragma: no cover - optional dependency
    from openpyxl import load_workbook
except Exception:  # pragma: no cover - optional dependency
    load_workbook = None

from sqlalchemy import delete, select
from sqlalchemy.ext.asyncio import AsyncSession

from ..db import engine
from ..models import domain
from ..models.base import Base
from ..utils.datetime import utc_now

SUPPORTED_SHEETS = {"products", "customers", "orders", "purchase_orders", "vendors"}

NO_IMPORTABLE_ROWS_WARNING = "No importable rows were found in the spreadsheet."

FIELD_ALIASES: dict[str, dict[str, set[str]]] = {
    "products": {
        "sku": {
            "sku",
            "product_sku",
            "item_sku",
            "item_number",
            "item_id",
            "product_number",
            "product_no",
            "prod_number",
            "prod_no",
        },
        "description": {"description", "product_description", "name", "product_name", "item_name", "item_description"},
        "category": {"category", "brand", "product_brand", "brand_name"},
        "subcategory": {"subcategory", "sub_category"},
        "unit_cost": {"unit_cost", "cost", "cost_price"},
        "price": {"price", "retail", "sale_price", "unit_price"},
        "tax_code": {"tax_code"},
        "barcode": {"barcode", "upc", "upc_code"},
        "qty_on_hand": {
            "qty_on_hand",
            "quantity",
            "qty",
            "on_hand",
            "inventory",
            "quantity_on_hand",
            "stock_on_hand",
        },
<<<<<<< HEAD
        "location_name": {
            "location",
            "location_name",
            "warehouse",
            "store",
            "site",
            "warehouse_location",
            "warehouse_loc",
            "whse_locn",
            "storage_location",
            "storage_locn",
            "stock_location",
            "bin_location",
        },
=======
        "location_name": {"location", "location_name", "warehouse", "store", "site"},
>>>>>>> 677b0e93
        "vendor_name": {"vendor", "vendor_name"},
    },
    "customers": {
        "name": {"name", "customer_name", "full_name", "customer_full_name"},
        "email": {"email", "customer_email", "email_address", "customer_email_address"},
        "phone": {"phone", "customer_phone", "phone_number", "customer_phone_number"},
    },
    "orders": {
        "external_ref": {"order_number", "order_no", "order_id", "external_ref"},
        "status": {"status"},
        "subtotal": {"subtotal"},
        "tax": {"tax"},
        "total": {"total", "order_total"},
        "deposit_amt": {"deposit", "deposit_amt"},
        "order_date": {"order_date", "sale_date", "date"},
        "created_at": {"created_at", "created_on"},
        "created_by": {"created_by", "sales_rep", "owner"},
        "notes": {"notes", "order_notes"},
        "customer_email": {"customer_email", "email"},
        "customer_name": {"customer_name", "name"},
        "customer_phone": {"customer_phone", "phone"},
        "item_sku": {"item_sku", "product_sku", "sku"},
        "qty": {"qty", "quantity"},
        "unit_price": {"unit_price", "line_price"},
        "location_name": {"location", "location_name"},
    },
    "purchase_orders": {
        "external_ref": {"po_number", "po_no", "reference", "external_ref"},
        "vendor_name": {"vendor_name", "vendor"},
        "status": {"status"},
        "expected_date": {"expected_date", "eta", "due_date"},
        "created_at": {"created_at", "created_on"},
        "created_by": {"created_by", "buyer"},
        "terms": {"terms"},
        "notes": {"notes"},
        "item_sku": {"item_sku", "product_sku", "sku"},
        "item_description": {"item_description", "description"},
        "qty_ordered": {"qty_ordered", "quantity", "qty"},
        "unit_cost": {"unit_cost", "cost"},
    },
    "vendors": {
        "name": {"vendor_name", "name", "company", "company_name", "supplier_name", "contact_name"},
        "email": {"vendor_email", "email", "email_address", "contact_email"},
        "phone": {"vendor_phone", "phone", "phone_number", "contact_phone"},
        "terms": {"terms"},
        "address_line1": {"address", "address_line1", "street", "address1", "line1"},
        "address_line2": {"address_line2", "suite", "apt", "address2", "line2"},
        "city": {"city"},
        "state": {"state", "province", "region", "state_province"},
        "postal_code": {"postal_code", "zip", "zip_code"},
        "country": {"country"},
    },
}


@dataclass
class ImportCounters:
    vendors: int = 0
    locations: int = 0
    items: int = 0
    barcodes: int = 0
    inventory_records: int = 0
    customers: int = 0
    sales: int = 0
    purchase_orders: int = 0
    receivings: int = 0
    warnings: list[str] = field(default_factory=list)


@dataclass
class ImportResult:
    counters: ImportCounters
    cleared_sample_data: bool
    imported_at: datetime


async def import_spreadsheet(
    session: AsyncSession, data: bytes, filename: str, dataset: str | None = None
) -> ImportResult:
    dataset_key = dataset.lower() if dataset else None
    if dataset_key is not None and dataset_key not in SUPPORTED_SHEETS:
        raise HTTPException(
            status_code=status.HTTP_400_BAD_REQUEST,
            detail=f"Unsupported dataset '{dataset}'.",
        )

    datasets = extract_datasets(data, filename, preferred_entity=dataset_key)
    counters = ImportCounters()

    if dataset_key is not None:
        if not datasets.get(dataset_key):
            counters.warnings.append(NO_IMPORTABLE_ROWS_WARNING)
            return ImportResult(
                counters=counters,
                cleared_sample_data=False,
                imported_at=utc_now(),
            )
    elif not any(datasets.get(name) for name in SUPPORTED_SHEETS):
        counters.warnings.append(NO_IMPORTABLE_ROWS_WARNING)
        return ImportResult(
            counters=counters,
            cleared_sample_data=False,
            imported_at=utc_now(),
        )

    should_clear_demo = dataset_key in (None, "products")
    cleared_demo = False
    vendor_index: dict[str, domain.Vendor]
    location_index: dict[str, domain.Location]
    existing_items: dict[str, domain.Item]
    short_codes_in_use: set[str]
    customers_index: dict[str, domain.Customer]

    if should_clear_demo:
        cleared_demo = await _clear_existing_data(session)
        vendor_index = {}
        location_index = {}
        existing_items = {}
        short_codes_in_use = set()
        customers_index = {}
    else:
        await _ensure_schema()
        vendor_index = await _load_vendor_index(session)
        location_index = await _load_location_index(session)
        existing_items, short_codes_in_use = await _load_item_index(session)
        customers_index = await _load_customer_index(session)

    vendor_rows: Iterable[Mapping[str, Any]]
    if dataset_key in (None, "vendors"):
        vendor_rows = datasets.get("vendors", [])
    else:
        vendor_rows = []

    if vendor_rows:
        vendor_index = await _import_vendors(session, vendor_rows, counters, vendor_index)

    product_rows: Iterable[Mapping[str, Any]]
    if dataset_key in (None, "products"):
        product_rows = datasets.get("products", [])
    else:
        product_rows = []

    items_index = existing_items
    if product_rows:
        items_index = await _import_products(
            session,
            product_rows,
            counters,
            vendor_index,
            location_index,
            existing_items=existing_items if not should_clear_demo else None,
            short_codes=short_codes_in_use if not should_clear_demo else None,
        )

    customer_rows: Iterable[Mapping[str, Any]]
    if dataset_key in (None, "customers"):
        customer_rows = datasets.get("customers", [])
    else:
        customer_rows = []

    if customer_rows:
        customers_index = await _import_customers(
            session,
            customer_rows,
            counters,
            existing=customers_index if not should_clear_demo else None,
        )

    if dataset_key in (None, "orders"):
        await _import_orders(
            session,
            datasets.get("orders", []),
            counters,
            customers_index,
            items_index,
            location_index,
        )

    if dataset_key in (None, "purchase_orders"):
        await _import_purchase_orders(
            session,
            datasets.get("purchase_orders", []),
            counters,
            vendor_index,
            items_index,
        )

    await session.flush()

    return ImportResult(
        counters=counters,
        cleared_sample_data=cleared_demo,
        imported_at=utc_now(),
    )


async def _import_vendors(
    session: AsyncSession,
    rows: Iterable[Mapping[str, Any]],
    counters: ImportCounters,
    vendor_index: dict[str, domain.Vendor],
) -> dict[str, domain.Vendor]:
    for row in rows:
        name = _coerce_str(row.get("name"))
        if not name:
            counters.warnings.append("Skipped vendor row without a name")
            continue

        key = name.lower()
        email = _coerce_str(row.get("email"))
        phone = _coerce_str(row.get("phone"))
        terms = _coerce_str(row.get("terms"))
        address_components = {
            "line1": _coerce_str(row.get("address_line1")),
            "line2": _coerce_str(row.get("address_line2")),
            "city": _coerce_str(row.get("city")),
            "state": _coerce_str(row.get("state")),
            "postal_code": _coerce_str(row.get("postal_code")),
            "country": _coerce_str(row.get("country")),
        }
        address_json = {k: v for k, v in address_components.items() if v}

        vendor = vendor_index.get(key)
        if vendor is None:
            vendor = domain.Vendor(
                name=name,
                terms=terms,
                phone=phone,
                email=email,
                address_json=address_json or None,
                active=True,
            )
            session.add(vendor)
            await session.flush()
            vendor_index[key] = vendor
            counters.vendors += 1
        else:
            updated = False
            if email and vendor.email != email:
                vendor.email = email
                updated = True
            if phone and vendor.phone != phone:
                vendor.phone = phone
                updated = True
            if terms and vendor.terms != terms:
                vendor.terms = terms
                updated = True
            if address_json and vendor.address_json != address_json:
                vendor.address_json = address_json
                updated = True
            if updated:
                session.add(vendor)

    return vendor_index


async def _import_products(
    session: AsyncSession,
    rows: Iterable[Mapping[str, Any]],
    counters: ImportCounters,
    vendor_index: dict[str, domain.Vendor],
    location_index: dict[str, domain.Location],
    *,
    existing_items: dict[str, domain.Item] | None = None,
    short_codes: set[str] | None = None,
) -> dict[str, domain.Item]:
    if existing_items is None:
        items: dict[str, domain.Item] = {}
    else:
        items = dict(existing_items)
    short_codes_in_use: set[str]
    if short_codes is not None:
        short_codes_in_use = set(short_codes)
    else:
        short_codes_in_use = {item.short_code for item in items.values()}

    for row in rows:
        sku = _coerce_str(row.get("sku"))
        description = _coerce_str(row.get("description"))
        if not sku or not description:
            counters.warnings.append("Skipped product row without SKU and description")
            continue

        sku_key = sku.lower()
        existing_item = items.get(sku_key)
        is_new_item = existing_item is None

        unit_cost = _coerce_decimal(row.get("unit_cost"))
        price = _coerce_decimal(row.get("price"))
        if price is None:
            price = unit_cost or Decimal("0")
        if unit_cost is None:
            unit_cost = price or Decimal("0")

        category = _coerce_str(row.get("category"))
        subcategory = _coerce_str(row.get("subcategory"))
        tax_code = _coerce_str(row.get("tax_code"))

        if existing_item is not None:
            if existing_items is not None and sku_key in existing_items:
                updated = False
                if existing_item.description != description:
                    existing_item.description = description
                    updated = True
                if category and existing_item.category != category:
                    existing_item.category = category
                    updated = True
                if subcategory and existing_item.subcategory != subcategory:
                    existing_item.subcategory = subcategory
                    updated = True
                if unit_cost is not None and existing_item.unit_cost != unit_cost:
                    existing_item.unit_cost = unit_cost
                    updated = True
                if price is not None and existing_item.price != price:
                    existing_item.price = price
                    updated = True
                if tax_code and existing_item.tax_code != tax_code:
                    existing_item.tax_code = tax_code
                    updated = True
                if updated:
                    session.add(existing_item)
                item = existing_item
            else:
                counters.warnings.append(f"Duplicate product with SKU '{sku}' skipped")
                continue
        else:
            short_code = _generate_short_code(sku, short_codes_in_use)
            item = domain.Item(
                sku=sku,
                description=description,
                category=category,
                subcategory=subcategory,
                unit_cost=unit_cost,
                price=price,
                tax_code=tax_code,
                short_code=short_code,
                active=True,
            )
            session.add(item)
            await session.flush()
            items[sku_key] = item
            counters.items += 1

        if is_new_item:
            short_codes_in_use.add(item.short_code)

        vendor_name = _coerce_str(row.get("vendor_name"))
        if vendor_name:
            await _get_or_create_vendor(session, vendor_name, vendor_index, counters)

        barcode_value = _coerce_str(row.get("barcode"))
        if barcode_value:
            session.add(domain.Barcode(item_id=item.item_id, barcode=barcode_value))
            counters.barcodes += 1

        qty = _coerce_decimal(row.get("qty_on_hand"))
        if qty is not None and qty != Decimal("0"):
            location_name = _coerce_str(row.get("location_name")) or "Main Warehouse"
            location = await _get_or_create_location(
                session, location_name, location_index, counters
            )
            inventory = domain.Inventory(
                item_id=item.item_id,
                location_id=location.location_id,
                qty_on_hand=qty,
                qty_reserved=Decimal("0"),
                avg_cost=unit_cost,
            )
            session.add(inventory)
            counters.inventory_records += 1

    return items


async def _import_customers(
    session: AsyncSession,
    rows: Iterable[Mapping[str, Any]],
    counters: ImportCounters,
    *,
    existing: dict[str, domain.Customer] | None = None,
) -> dict[str, domain.Customer]:
    customers: dict[str, domain.Customer] = dict(existing or {})

    for row in rows:
        name = _coerce_str(row.get("name"))
        email = _coerce_str(row.get("email"))
        phone = _coerce_str(row.get("phone"))
        if not any([name, email, phone]):
            counters.warnings.append("Skipped customer row without identifying fields")
            continue

        key_candidates = _customer_lookup_keys(name, email, phone)
        existing_customer = None
        for candidate in key_candidates:
            existing_customer = customers.get(candidate)
            if existing_customer is not None:
                break

        if existing_customer is not None:
            updated = False
            if name and existing_customer.name != name:
                existing_customer.name = name
                updated = True
            if email and existing_customer.email != email:
                existing_customer.email = email
                updated = True
            if phone and existing_customer.phone != phone:
                existing_customer.phone = phone
                updated = True
            if updated:
                session.add(existing_customer)
            for candidate in key_candidates:
                if candidate:
                    customers[candidate] = existing_customer
            continue

        customer = domain.Customer(
            name=name or email or phone or "Customer",
            email=email,
            phone=phone,
        )
        session.add(customer)
        await session.flush()
        counters.customers += 1

        for candidate in key_candidates:
            customers[candidate] = customer

    return customers


async def _import_orders(
    session: AsyncSession,
    rows: Iterable[Mapping[str, Any]],
    counters: ImportCounters,
    customers: dict[str, domain.Customer],
    items: dict[str, domain.Item],
    locations: dict[str, domain.Location],
) -> None:
    for row in rows:
        external_ref = _coerce_str(row.get("external_ref"))
        customer = await _ensure_customer(
            session,
            customers,
            counters,
            name=_coerce_str(row.get("customer_name")),
            email=_coerce_str(row.get("customer_email")),
            phone=_coerce_str(row.get("customer_phone")),
        )

        sale_status = _clean_order_status(row.get("status"))
        sale_date = _coerce_datetime(row.get("order_date")) or utc_now()
        created_at = _coerce_datetime(row.get("created_at")) or sale_date
        subtotal = _coerce_decimal(row.get("subtotal")) or Decimal("0")
        tax = _coerce_decimal(row.get("tax")) or Decimal("0")
        total = _coerce_decimal(row.get("total")) or subtotal + tax
        deposit = _coerce_decimal(row.get("deposit_amt")) or Decimal("0")
        created_by = _coerce_str(row.get("created_by")) or "import.orders"

        sale = domain.Sale(
            customer_id=customer.customer_id if customer else None,
            status=sale_status,
            sale_date=sale_date,
            subtotal=subtotal,
            tax=tax,
            total=total,
            deposit_amt=deposit,
            created_by=created_by,
            source="imported_spreadsheet",
            external_ref=external_ref,
            delivery_requested=False,
            delivery_status=None,
        )
        sale.created_at = created_at
        session.add(sale)
        await session.flush()
        counters.sales += 1

        item_sku = _coerce_str(row.get("item_sku"))
        if item_sku:
            item = items.get(item_sku.lower())
            if item is None:
                counters.warnings.append(
                    f"Skipped order line for unknown product SKU '{item_sku}'"
                )
            else:
                qty = _coerce_decimal(row.get("qty")) or Decimal("1")
                unit_price = _coerce_decimal(row.get("unit_price")) or item.price
                location_name = _coerce_str(row.get("location_name"))
                location = None
                if location_name:
                    location = await _get_or_create_location(
                        session, location_name, locations, counters
                    )
                elif locations:
                    location = next(iter(locations.values()))
                else:
                    location = await _get_or_create_location(
                        session, "Main Warehouse", locations, counters
                    )

                sale_line = domain.SaleLine(
                    sale_id=sale.sale_id,
                    item_id=item.item_id,
                    location_id=location.location_id,
                    qty=qty,
                    unit_price=unit_price,
                    discount=Decimal("0"),
                    tax=Decimal("0"),
                )
                session.add(sale_line)


async def _import_purchase_orders(
    session: AsyncSession,
    rows: Iterable[Mapping[str, Any]],
    counters: ImportCounters,
    vendors: dict[str, domain.Vendor],
    items: dict[str, domain.Item],
) -> None:
    purchase_orders: dict[str, domain.PurchaseOrder] = {}

    for row in rows:
        external_ref = _coerce_str(row.get("external_ref"))
        vendor_name = _coerce_str(row.get("vendor_name")) or "Imported Vendor"
        vendor = await _get_or_create_vendor(session, vendor_name, vendors, counters)

        po_key = (external_ref or vendor_name).lower()
        po = purchase_orders.get(po_key)
        if po is None:
            status_value = _clean_po_status(row.get("status"))
            expected_date = _coerce_datetime(row.get("expected_date"))
            created_at = _coerce_datetime(row.get("created_at"))
            created_by = _coerce_str(row.get("created_by")) or "import.purchase_orders"
            terms = _coerce_str(row.get("terms"))
            notes = _coerce_str(row.get("notes"))

            po = domain.PurchaseOrder(
                vendor_id=vendor.vendor_id,
                status=status_value,
                expected_date=expected_date,
                terms=terms,
                notes=notes,
                created_by=created_by,
                external_ref=external_ref,
            )
            if created_at is not None:
                po.created_at = created_at
            session.add(po)
            await session.flush()
            purchase_orders[po_key] = po
            counters.purchase_orders += 1

        item_sku = _coerce_str(row.get("item_sku"))
        if not item_sku:
            continue
        item = items.get(item_sku.lower())
        if item is None:
            counters.warnings.append(
                f"Skipped purchase order line for unknown product SKU '{item_sku}'"
            )
            continue

        description = _coerce_str(row.get("item_description")) or item.description
        qty = _coerce_decimal(row.get("qty_ordered")) or Decimal("0")
        unit_cost = _coerce_decimal(row.get("unit_cost")) or item.unit_cost

        line = domain.POLine(
            po_id=po.po_id,
            item_id=item.item_id,
            description=description,
            qty_ordered=qty,
            qty_received=Decimal("0"),
            unit_cost=unit_cost,
        )
        session.add(line)


async def _clear_existing_data(session: AsyncSession) -> bool:
    async with engine.begin() as conn:
        await conn.run_sync(Base.metadata.create_all)

    demo_items = await session.scalar(
        select(domain.Item.item_id).where(domain.Item.sku.like("DEMO%"))
    )
    demo_vendor = await session.scalar(
        select(domain.Vendor.vendor_id).where(domain.Vendor.name == "Demo Furnishings")
    )
    cleared_demo = bool(demo_items or demo_vendor)

    models_in_delete_order = [
        domain.IncomingTruckUpdate,
        domain.IncomingTruckLine,
        domain.IncomingTruck,
        domain.ReceivingLine,
        domain.Receiving,
        domain.InventoryTxn,
        domain.POLine,
        domain.PurchaseOrder,
        domain.SaleLine,
        domain.Sale,
        domain.Inventory,
        domain.Barcode,
        domain.Customer,
        domain.Item,
        domain.Location,
        domain.Vendor,
    ]
    for model in models_in_delete_order:
        await session.execute(delete(model))

    await session.flush()

    return cleared_demo


async def _ensure_schema() -> None:
    async with engine.begin() as conn:
        await conn.run_sync(Base.metadata.create_all)


async def _load_vendor_index(session: AsyncSession) -> dict[str, domain.Vendor]:
    vendors = (await session.scalars(select(domain.Vendor))).all()
    return {vendor.name.lower(): vendor for vendor in vendors}


async def _load_location_index(session: AsyncSession) -> dict[str, domain.Location]:
    locations = (await session.scalars(select(domain.Location))).all()
    return {location.name.lower(): location for location in locations}


async def _load_item_index(
    session: AsyncSession,
) -> tuple[dict[str, domain.Item], set[str]]:
    items = (await session.scalars(select(domain.Item))).all()
    index: dict[str, domain.Item] = {}
    short_codes: set[str] = set()
    for item in items:
        index[item.sku.lower()] = item
        if item.short_code:
            short_codes.add(item.short_code)
    return index, short_codes


async def _load_customer_index(session: AsyncSession) -> dict[str, domain.Customer]:
    customers = (await session.scalars(select(domain.Customer))).all()
    index: dict[str, domain.Customer] = {}
    for customer in customers:
        for key in _customer_lookup_keys(customer.name, customer.email, customer.phone):
            index[key] = customer
    return index


async def _get_or_create_vendor(
    session: AsyncSession,
    vendor_name: str,
    vendor_index: dict[str, domain.Vendor],
    counters: ImportCounters,
) -> domain.Vendor:
    key = vendor_name.lower()
    vendor = vendor_index.get(key)
    if vendor is not None:
        return vendor

    vendor = domain.Vendor(
        name=vendor_name,
        terms=None,
        phone=None,
        email=None,
        address_json=None,
    )
    session.add(vendor)
    await session.flush()
    vendor_index[key] = vendor
    counters.vendors += 1
    return vendor


async def _get_or_create_location(
    session: AsyncSession,
    location_name: str,
    location_index: dict[str, domain.Location],
    counters: ImportCounters,
) -> domain.Location:
    key = location_name.lower()
    location = location_index.get(key)
    if location is not None:
        return location

    location = domain.Location(name=location_name, type="warehouse")
    session.add(location)
    await session.flush()
    location_index[key] = location
    counters.locations += 1
    return location


async def _ensure_customer(
    session: AsyncSession,
    customers: dict[str, domain.Customer],
    counters: ImportCounters,
    *,
    name: str | None,
    email: str | None,
    phone: str | None,
) -> domain.Customer | None:
    for key in _customer_lookup_keys(name, email, phone):
        customer = customers.get(key)
        if customer is not None:
            return customer

    if not any([name, email, phone]):
        return None

    customer = domain.Customer(
        name=name or email or phone or "Customer",
        email=email,
        phone=phone,
    )
    session.add(customer)
    await session.flush()
    counters.customers += 1

    for key in _customer_lookup_keys(customer.name, customer.email, customer.phone):
        customers[key] = customer

    return customer


def extract_datasets(
    data: bytes, filename: str, preferred_entity: str | None = None
) -> dict[str, list[dict[str, Any]]]:
    if not filename.lower().endswith(".xlsx"):
        raise HTTPException(
            status_code=status.HTTP_400_BAD_REQUEST,
            detail="Unsupported file type. Upload an XLSX spreadsheet.",
        )
    if load_workbook is None:  # pragma: no cover - optional dependency
        raise HTTPException(
            status_code=status.HTTP_400_BAD_REQUEST,
            detail="XLSX support requires the 'openpyxl' package",
        )

    workbook = load_workbook(io.BytesIO(data), read_only=True, data_only=True)
    grouped: dict[str, list[dict[str, Any]]] = defaultdict(list)

    for worksheet in workbook.worksheets:
        rows_iter = worksheet.iter_rows(values_only=True)
        headers = None
        normalised_headers: list[str] = []
        for candidate in rows_iter:
            if candidate is None:
                continue
            normalised_candidate = [
                _normalise_header(str(header)) if header is not None else ""
                for header in candidate
            ]
            if not _row_has_values(candidate):
                continue
            if not _row_matches_supported_headers(normalised_candidate):
                continue
            headers = candidate
            normalised_headers = normalised_candidate
            break
        if headers is None:
            continue

        entity_key = _identify_entity(
            worksheet.title, normalised_headers, preferred_entity=preferred_entity
        )
        if entity_key is None:
            continue

        aliases = FIELD_ALIASES.get(entity_key, {})

        for row in rows_iter:
            raw_row: dict[str, Any] = {}
            empty = True
            for index, header in enumerate(normalised_headers):
                if not header:
                    continue
                value = row[index] if index < len(row) else None
                if _has_cell_value(value):
                    empty = False
                raw_row[header] = value
            if empty:
                continue
            grouped[entity_key].append(_prepare_row(entity_key, raw_row))

    return grouped


def _prepare_row(entity: str, raw_row: Mapping[str, Any]) -> dict[str, Any]:
    aliases = FIELD_ALIASES.get(entity, {})
    prepared: dict[str, Any] = {}

    for header, value in raw_row.items():
        field = _resolve_field(aliases, header)
        if field is None:
            continue
        if field in prepared and (value is None or (isinstance(value, str) and not value.strip())):
            continue
        prepared[field] = value

    return prepared


def _resolve_field(aliases: Mapping[str, set[str]], header: str) -> str | None:
    for field, candidates in aliases.items():
        if header in candidates:
            return field
    return None


def _identify_entity(
    title: str, headers: Iterable[str], preferred_entity: str | None = None
) -> str | None:
    normalised_title = _normalise_header(title)
    if normalised_title in SUPPORTED_SHEETS:
        return normalised_title

    scored_entities: dict[str, int] = {}
    for entity, aliases in FIELD_ALIASES.items():
        score = sum(1 for header in headers if _resolve_field(aliases, header))
        if score:
            scored_entities[entity] = score

    if not scored_entities:
        return None

    best_score = max(scored_entities.values())
<<<<<<< HEAD

    if preferred_entity:
        preferred_score = scored_entities.get(preferred_entity)
        if preferred_score:
            return preferred_entity

=======
>>>>>>> 677b0e93
    best_entities = [
        entity for entity, score in scored_entities.items() if score == best_score
    ]
    if len(best_entities) == 1:
        return best_entities[0]

<<<<<<< HEAD
    if preferred_entity and preferred_entity in best_entities:
        return preferred_entity

=======
>>>>>>> 677b0e93
    title_matches = [
        entity
        for entity in best_entities
        if _title_suggests_entity(normalised_title, entity)
    ]
    if len(title_matches) == 1:
        return title_matches[0]

    return None


def _title_suggests_entity(title: str, entity: str) -> bool:
    if not title:
        return False

    if entity in title:
        return True

    singular_entity = entity[:-1] if entity.endswith("s") else entity
    if singular_entity and singular_entity in title:
        return True

    compact_entity = entity.replace("_", "")
    if compact_entity and compact_entity in title:
        return True

    compact_singular = singular_entity.replace("_", "")
    if compact_singular and compact_singular in title:
        return True

    return False


def _row_matches_supported_headers(headers: Iterable[str]) -> bool:
    for header in headers:
        for aliases in FIELD_ALIASES.values():
            if _resolve_field(aliases, header):
                return True
    return False


def _normalise_header(value: str) -> str:
    value = value.strip().lower()
    value = re.sub(r"[^a-z0-9]+", "_", value)
    value = re.sub(r"_(optional|required|req|opt)(?:_field)?$", "", value)
    value = re.sub(r"_+", "_", value)
    return value.strip("_")


def _row_has_values(row: Iterable[Any]) -> bool:
    return any(_has_cell_value(value) for value in row)


def _has_cell_value(value: Any) -> bool:
    if value is None:
        return False
    if isinstance(value, str):
        return bool(value.strip())
    return True


def _coerce_str(value: Any) -> str | None:
    if value is None:
        return None
    if isinstance(value, str):
        value = value.strip()
        return value or None
    if isinstance(value, (int, float, Decimal)):
        return str(value)
    return None


def _coerce_decimal(value: Any) -> Decimal | None:
    if value in (None, ""):
        return None
    if isinstance(value, Decimal):
        return value
    if isinstance(value, (int, float)):
        return Decimal(str(value))
    if isinstance(value, str):
        candidate = value.strip()
        if not candidate:
            return None
        try:
            return Decimal(candidate)
        except InvalidOperation:
            return None
    return None


def _coerce_datetime(value: Any) -> datetime | None:
    if value is None or value == "":
        return None
    if isinstance(value, datetime):
        if value.tzinfo is None:
            return value.replace(tzinfo=timezone.utc)
        return value
    if isinstance(value, date):
        return datetime.combine(value, datetime.min.time(), tzinfo=timezone.utc)
    if isinstance(value, (int, float)):
        return datetime.fromtimestamp(float(value), tz=timezone.utc)
    if isinstance(value, str):
        candidate = value.strip()
        if not candidate:
            return None
        for fmt in ("%Y-%m-%d", "%m/%d/%Y", "%Y-%m-%d %H:%M", "%Y-%m-%dT%H:%M:%S"):
            try:
                parsed = datetime.strptime(candidate, fmt)
                return parsed.replace(tzinfo=timezone.utc)
            except ValueError:
                continue
    return None


def _generate_short_code(sku: str, in_use: set[str]) -> str:
    base = re.sub(r"[^A-Za-z0-9]", "", sku).upper() or "ITEM"
    base = (base + "XXXX")[:4]
    candidate = base[:4]
    suffix = 1
    while candidate in in_use:
        prefix = (base[:2] or "IT").ljust(2, "X")
        candidate = f"{prefix}{suffix:02d}"[-4:]
        suffix += 1
    in_use.add(candidate)
    return candidate


def _customer_lookup_keys(name: str | None, email: str | None, phone: str | None) -> list[str]:
    keys: list[str] = []
    if email:
        keys.append(email.lower())
    if phone:
        keys.append(phone.lower())
    if name:
        keys.append(name.lower())
    return keys


def _clean_order_status(value: Any) -> str:
    candidate = (_coerce_str(value) or "open").lower()
    allowed = {"draft", "open", "fulfilled", "void"}
    if candidate not in allowed:
        return "open"
    return candidate


def _clean_po_status(value: Any) -> str:
    candidate = (_coerce_str(value) or "open").lower()
    allowed = {"draft", "open", "partial", "received", "closed"}
    if candidate not in allowed:
        return "open"
    return candidate<|MERGE_RESOLUTION|>--- conflicted
+++ resolved
@@ -57,24 +57,7 @@
             "quantity_on_hand",
             "stock_on_hand",
         },
-<<<<<<< HEAD
-        "location_name": {
-            "location",
-            "location_name",
-            "warehouse",
-            "store",
-            "site",
-            "warehouse_location",
-            "warehouse_loc",
-            "whse_locn",
-            "storage_location",
-            "storage_locn",
-            "stock_location",
-            "bin_location",
-        },
-=======
         "location_name": {"location", "location_name", "warehouse", "store", "site"},
->>>>>>> 677b0e93
         "vendor_name": {"vendor", "vendor_name"},
     },
     "customers": {
@@ -906,27 +889,12 @@
         return None
 
     best_score = max(scored_entities.values())
-<<<<<<< HEAD
-
-    if preferred_entity:
-        preferred_score = scored_entities.get(preferred_entity)
-        if preferred_score:
-            return preferred_entity
-
-=======
->>>>>>> 677b0e93
     best_entities = [
         entity for entity, score in scored_entities.items() if score == best_score
     ]
     if len(best_entities) == 1:
         return best_entities[0]
 
-<<<<<<< HEAD
-    if preferred_entity and preferred_entity in best_entities:
-        return preferred_entity
-
-=======
->>>>>>> 677b0e93
     title_matches = [
         entity
         for entity in best_entities
